{
  "name": "ms-files-restify",
  "version": "0.6.0",
  "description": "http adapter for ms-files",
  "main": "./lib/index.js",
  "scripts": {
    "compile": "./node_modules/.bin/babel -d ./lib ./src",
    "prepublish": "npm run compile",
    "test": "./node_modules/.bin/mocha",
    "doc": "apidoc -i ./src -o ./docs"
  },
  "repository": {
    "type": "git",
    "url": "git+https://github.com/makeomatic/ms-files-restify.git"
  },
  "author": "Vitaly Aminev <v@makeomatic.ru>",
  "license": "MIT",
  "bugs": {
    "url": "https://github.com/makeomatic/ms-files-restify/issues"
  },
  "homepage": "https://github.com/makeomatic/ms-files-restify#readme",
  "dependencies": {
    "debug": "^2.2.0",
<<<<<<< HEAD
    "glob": "^7.0.0",
    "image-resizer-wjordan": "github:makeomatic/image-resizer",
    "lodash": "^4.5.0",
    "mm-lodash": "^1.2.5",
    "pump": "^1.0.1",
    "urlsafe-base64": "^1.0.0"
=======
    "glob": "^6.0.4",
    "lodash": "^3.10.1",
    "mm-lodash": "^1.2.5"
  },
  "peerDependencies": {
    "ms-users-restify": "~0.x.x",
    "restify-utils": "~0.x.x",
    "ms-validation": "~1.x.x"
>>>>>>> 1f38cddb
  },
  "peerDependencies": {
    "ms-users-restify": "~0.x.x",
    "restify-utils": "~0.x.x"
  },
  "devDependencies": {
<<<<<<< HEAD
    "babel-cli": "^6.5.1",
    "babel-eslint": "^5.0.0",
    "bunyan": "^1.6.0",
    "chai": "^3.5.0",
    "eslint": "^1.8.0",
    "eslint-config-airbnb": "^5.0.1",
=======
    "babel-cli": "^6.4.0",
    "babel-eslint": "^5.0.0-beta6",
    "babel-preset-es2015": "^6.3.13",
    "babel-preset-stage-0": "^6.3.13",
    "babel-register": "^6.3.13",
    "bunyan": "^1.5.1",
    "chai": "^3.4.1",
    "eslint": "^1.10.3",
    "eslint-config-airbnb": "^3.1.0",
>>>>>>> 1f38cddb
    "eslint-plugin-mocha": "^1.1.0",
    "json": "^9.0.3",
    "mocha": "^2.4.5",
    "ms-users-restify": "^0.7.0",
    "restify-utils": "^0.7.0"
  },
  "apidoc": {
    "version": "1.0.0",
    "name": "Files family documentation",
    "description": "Documentation for file-based actions",
    "url": "https://api-users.sandbox.matic.ninja/api/files"
  }
}<|MERGE_RESOLUTION|>--- conflicted
+++ resolved
@@ -21,47 +21,28 @@
   "homepage": "https://github.com/makeomatic/ms-files-restify#readme",
   "dependencies": {
     "debug": "^2.2.0",
-<<<<<<< HEAD
     "glob": "^7.0.0",
     "image-resizer-wjordan": "github:makeomatic/image-resizer",
     "lodash": "^4.5.0",
     "mm-lodash": "^1.2.5",
     "pump": "^1.0.1",
     "urlsafe-base64": "^1.0.0"
-=======
-    "glob": "^6.0.4",
-    "lodash": "^3.10.1",
-    "mm-lodash": "^1.2.5"
   },
   "peerDependencies": {
     "ms-users-restify": "~0.x.x",
     "restify-utils": "~0.x.x",
     "ms-validation": "~1.x.x"
->>>>>>> 1f38cddb
-  },
-  "peerDependencies": {
-    "ms-users-restify": "~0.x.x",
-    "restify-utils": "~0.x.x"
   },
   "devDependencies": {
-<<<<<<< HEAD
     "babel-cli": "^6.5.1",
     "babel-eslint": "^5.0.0",
+    "babel-preset-es2015": "^6.5.0",
+    "babel-preset-stage-0": "^6.5.0",
+    "babel-register": "^6.5.2",
     "bunyan": "^1.6.0",
     "chai": "^3.5.0",
-    "eslint": "^1.8.0",
+    "eslint": "^1.10.3",
     "eslint-config-airbnb": "^5.0.1",
-=======
-    "babel-cli": "^6.4.0",
-    "babel-eslint": "^5.0.0-beta6",
-    "babel-preset-es2015": "^6.3.13",
-    "babel-preset-stage-0": "^6.3.13",
-    "babel-register": "^6.3.13",
-    "bunyan": "^1.5.1",
-    "chai": "^3.4.1",
-    "eslint": "^1.10.3",
-    "eslint-config-airbnb": "^3.1.0",
->>>>>>> 1f38cddb
     "eslint-plugin-mocha": "^1.1.0",
     "json": "^9.0.3",
     "mocha": "^2.4.5",
