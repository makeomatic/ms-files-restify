--- conflicted
+++ resolved
@@ -1,10 +1,6 @@
 {
   "name": "ms-files-restify",
-<<<<<<< HEAD
-  "version": "1.2.0",
-=======
-  "version": "1.2.3",
->>>>>>> 7763b8cb
+  "version": "1.3.0",
   "description": "http adapter for ms-files",
   "main": "./lib/index.js",
   "scripts": {
